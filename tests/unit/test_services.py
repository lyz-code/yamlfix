--- conflicted
+++ resolved
@@ -2,11 +2,10 @@
 
 import logging
 from textwrap import dedent
-from io import StringIO
 
 import pytest
 
-from yamlfix.services import fix_files, fix_code
+from yamlfix.services import fix_code
 
 true_strings = [
     "TRUE",
@@ -33,7 +32,6 @@
 ]
 
 
-<<<<<<< HEAD
 def test_fix_files_ignore_shebang() -> None:
     """Ignores shebang lines if present at the beginning of the source."""
     source = dedent(
@@ -44,10 +42,11 @@
         """
     )
 
-    fakestdin = StringIO(source)
-    fakestdin.name = "<stdin>"
-    result = fix_files((fakestdin,))
-=======
+    result = fix_code(source)
+
+    assert result == source
+
+
 def test_fix_code_ignore_ansible_vaults() -> None:
     """Adds the --- at the beginning of the source."""
     source = dedent(
@@ -58,7 +57,6 @@
     )
 
     result = fix_code(source)
->>>>>>> a9631250
 
     assert result == source
 
